--- conflicted
+++ resolved
@@ -511,102 +511,38 @@
         ]
     )
 
-<<<<<<< HEAD
-for name, baseline_func, simd_func, dtypes in funcs:
-    for dtype in dtypes:
-        A = generators[dtype]()
-        B = generators[dtype]()
-        baseline_time = None
-        simd_time = None
-
-        try:
-            baseline_time = benchmark(baseline_func, A, B, count)
-        except Exception:
-            pass
-        try:
-            simd_time = benchmark(simd_func, A, B, count)
-        except Exception:
-            pass
-
-        print_markdown_row(dtype, name, baseline_time, simd_time)
-
-
-print()
-
-
-# Benchmark functions for cdist
-print()
-print("## Between All Pairs of Vectors (`cdist`), Batch Size: {:,}".format(count))
-print()
-
-
-cdist_funcs = [
-    (
-        "numpy.dot",
-        lambda A, B: np.dot(A, B.T),
-        lambda A, B: simd.cdist(A, B, metric="dot"),
-        [np.float32, np.float16, np.int8, np.complex64, np.complex128],
-    ),
-]
-
-if args.scipy:
-    cdist_funcs.extend(
-=======
 if "spatial" in metrics_profiled and args.scipy:
     all_pairs_kernels.extend(
->>>>>>> 4c896c77
         [
             AllPairsKernel(
                 "scipy.cosine",
                 lambda A, B: spd.cdist(A, B, "cosine"),
                 lambda A, B: simd.cdist(A, B, metric="cosine"),
-<<<<<<< HEAD
-                [np.float32, np.float16, np.int8],
-=======
                 filter_dtypes("float32", "float16", "int8"),
->>>>>>> 4c896c77
             ),
             AllPairsKernel(
                 "scipy.sqeuclidean",
                 lambda A, B: spd.cdist(A, B, "sqeuclidean"),
                 lambda A, B: simd.cdist(A, B, metric="sqeuclidean"),
-<<<<<<< HEAD
-                [np.float32, np.float16, np.int8],
-=======
                 filter_dtypes("float32", "float16", "int8"),
->>>>>>> 4c896c77
             ),
             AllPairsKernel(
                 "scipy.jensenshannon",
                 lambda A, B: spd.cdist(A, B, "jensenshannon"),
                 lambda A, B: simd.cdist(A, B, metric="jensenshannon"),
-<<<<<<< HEAD
-                [np.float32, np.float16],
-=======
                 filter_dtypes("float32", "float16"),
->>>>>>> 4c896c77
             ),
             AllPairsKernel(
                 "scipy.hamming",
                 lambda A, B: spd.cdist(A, B, "hamming"),
-<<<<<<< HEAD
-                lambda A, B: simd.cdist(A, B, metric="hamming"),
-                [np.uint8],
-=======
                 lambda A, B: simd.cdist(A, B, metric="hamming", dtype="bits"),
                 filter_dtypes("bits"),
->>>>>>> 4c896c77
             ),
             AllPairsKernel(
                 "scipy.jaccard",
                 lambda A, B: spd.cdist(A, B, "jaccard"),
-<<<<<<< HEAD
-                lambda A, B: simd.cdist(A, B, metric="jaccard"),
-                [np.uint8],
-=======
                 lambda A, B: simd.cdist(A, B, metric="jaccard", dtype="bits"),
                 filter_dtypes("bits"),
->>>>>>> 4c896c77
             ),
         ]
     )
